--- conflicted
+++ resolved
@@ -5,12 +5,9 @@
 import nnsum
 import pandas as pd
 import rouge_papier
-<<<<<<< HEAD
+
 from collections import Counter
-=======
 from multiprocessing import cpu_count
-
->>>>>>> f2c655f1
 
 def main():
     
